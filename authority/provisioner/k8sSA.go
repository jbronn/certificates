--- conflicted
+++ resolved
@@ -10,12 +10,14 @@
 	"net/http"
 
 	"github.com/pkg/errors"
-	"github.com/smallstep/certificates/authority/policy"
-	"github.com/smallstep/certificates/errs"
+
 	"go.step.sm/crypto/jose"
 	"go.step.sm/crypto/pemutil"
 	"go.step.sm/crypto/sshutil"
 	"go.step.sm/crypto/x509util"
+
+	"github.com/smallstep/certificates/authority/policy"
+	"github.com/smallstep/certificates/errs"
 )
 
 // NOTE: There can be at most one kubernetes service account provisioner configured
@@ -50,15 +52,11 @@
 	Claims  *Claims  `json:"claims,omitempty"`
 	Options *Options `json:"options,omitempty"`
 	//kauthn    kauthn.AuthenticationV1Interface
-<<<<<<< HEAD
 	pubKeys       []interface{}
+	ctl           *Controller
 	x509Policy    policy.X509Policy
 	sshHostPolicy policy.HostPolicy
 	sshUserPolicy policy.UserPolicy
-=======
-	pubKeys []interface{}
-	ctl     *Controller
->>>>>>> 08273447
 }
 
 // GetID returns the provisioner unique identifier. The name and credential id
@@ -146,12 +144,6 @@
 		p.kauthn = k8s.AuthenticationV1()
 	*/
 
-<<<<<<< HEAD
-	// Update claims with global ones
-	if p.claimer, err = NewClaimer(p.Claims, config.Claims); err != nil {
-		return err
-	}
-
 	// Initialize the x509 allow/deny policy engine
 	if p.x509Policy, err = policy.NewX509PolicyEngine(p.Options.GetX509Options()); err != nil {
 		return err
@@ -167,12 +159,8 @@
 		return err
 	}
 
-	p.audiences = config.Audiences
-	return err
-=======
 	p.ctl, err = NewController(p, p.Claims, config)
 	return
->>>>>>> 08273447
 }
 
 // authorizeToken performs common jwt authorization actions and returns the
@@ -271,12 +259,8 @@
 		profileDefaultDuration(p.ctl.Claimer.DefaultTLSCertDuration()),
 		// validators
 		defaultPublicKeyValidator{},
-<<<<<<< HEAD
-		newValidityValidator(p.claimer.MinTLSCertDuration(), p.claimer.MaxTLSCertDuration()),
+		newValidityValidator(p.ctl.Claimer.MinTLSCertDuration(), p.ctl.Claimer.MaxTLSCertDuration()),
 		newX509NamePolicyValidator(p.x509Policy),
-=======
-		newValidityValidator(p.ctl.Claimer.MinTLSCertDuration(), p.ctl.Claimer.MaxTLSCertDuration()),
->>>>>>> 08273447
 	}, nil
 }
 
