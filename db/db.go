package db

import (
	"context"
	"crypto/x509"
	"encoding/json"
	"strconv"
	"strings"
	"time"

	"github.com/pkg/errors"
	"github.com/smallstep/certificates/authority/provisioner"
	"github.com/smallstep/nosql"
	"github.com/smallstep/nosql/database"
	"golang.org/x/crypto/ssh"
)

var (
	certsTable             = []byte("x509_certs")
	certsDataTable         = []byte("x509_certs_data")
	revokedCertsTable      = []byte("revoked_x509_certs")
	crlTable               = []byte("x509_crl")
	revokedSSHCertsTable   = []byte("revoked_ssh_certs")
	usedOTTTable           = []byte("used_ott")
	sshCertsTable          = []byte("ssh_certs")
	sshHostsTable          = []byte("ssh_hosts")
	sshUsersTable          = []byte("ssh_users")
	sshHostPrincipalsTable = []byte("ssh_host_principals")
)

var crlKey = []byte("crl") //TODO: at the moment we store a single CRL in the database, in a dedicated table.
//      is this acceptable? probably not....

// ErrAlreadyExists can be returned if the DB attempts to set a key that has
// been previously set.
var ErrAlreadyExists = errors.New("already exists")

// Config represents the JSON attributes used for configuring a step-ca DB.
type Config struct {
	Type       string `json:"type"`
	DataSource string `json:"dataSource"`
	ValueDir   string `json:"valueDir,omitempty"`
	Database   string `json:"database,omitempty"`

	// BadgerFileLoadingMode can be set to 'FileIO' (instead of the default
	// 'MemoryMap') to avoid memory-mapping log files. This can be useful
	// in environments with low RAM
	BadgerFileLoadingMode string `json:"badgerFileLoadingMode"`
}

// AuthDB is an interface over an Authority DB client that implements a nosql.DB interface.
type AuthDB interface {
	IsRevoked(sn string) (bool, error)
	IsSSHRevoked(sn string) (bool, error)
	Revoke(rci *RevokedCertificateInfo) error
	RevokeSSH(rci *RevokedCertificateInfo) error
	GetCertificate(serialNumber string) (*x509.Certificate, error)
	UseToken(id, tok string) (bool, error)
	IsSSHHost(name string) (bool, error)
	GetSSHHostPrincipals() ([]string, error)
	Shutdown() error
}

<<<<<<< HEAD
// CertificateRevocationListDB is an interface to indicate whether the DB supports CRL generation
type CertificateRevocationListDB interface {
	GetRevokedCertificates() (*[]RevokedCertificateInfo, error)
	GetCRL() (*CertificateRevocationListInfo, error)
	StoreCRL(*CertificateRevocationListInfo) error
=======
type dbKey struct{}

// NewContext adds the given authority database to the context.
func NewContext(ctx context.Context, db AuthDB) context.Context {
	return context.WithValue(ctx, dbKey{}, db)
}

// FromContext returns the current authority database from the given context.
func FromContext(ctx context.Context) (db AuthDB, ok bool) {
	db, ok = ctx.Value(dbKey{}).(AuthDB)
	return
}

// MustFromContext returns the current database from the given context. It
// will panic if it's not in the context.
func MustFromContext(ctx context.Context) AuthDB {
	if db, ok := FromContext(ctx); !ok {
		panic("authority database is not in the context")
	} else {
		return db
	}
}

// CertificateStorer is an extension of AuthDB that allows to store
// certificates.
type CertificateStorer interface {
	StoreCertificate(crt *x509.Certificate) error
	StoreSSHCertificate(crt *ssh.Certificate) error
>>>>>>> ffe7c00a
}

// DB is a wrapper over the nosql.DB interface.
type DB struct {
	nosql.DB
	isUp bool
}

// New returns a new database client that implements the AuthDB interface.
func New(c *Config) (AuthDB, error) {
	if c == nil {
		return newSimpleDB(c)
	}

	opts := []nosql.Option{nosql.WithDatabase(c.Database),
		nosql.WithValueDir(c.ValueDir)}
	if len(c.BadgerFileLoadingMode) > 0 {
		opts = append(opts, nosql.WithBadgerFileLoadingMode(c.BadgerFileLoadingMode))
	}

	db, err := nosql.New(c.Type, c.DataSource, opts...)
	if err != nil {
		return nil, errors.Wrapf(err, "Error opening database of Type %s with source %s", c.Type, c.DataSource)
	}

	tables := [][]byte{
		revokedCertsTable, certsTable, usedOTTTable,
		sshCertsTable, sshHostsTable, sshHostPrincipalsTable, sshUsersTable,
<<<<<<< HEAD
		revokedSSHCertsTable, crlTable,
=======
		revokedSSHCertsTable, certsDataTable,
>>>>>>> ffe7c00a
	}
	for _, b := range tables {
		if err := db.CreateTable(b); err != nil {
			return nil, errors.Wrapf(err, "error creating table %s",
				string(b))
		}
	}

	return &DB{db, true}, nil
}

// RevokedCertificateInfo contains information regarding the certificate
// revocation action.
type RevokedCertificateInfo struct {
	Serial        string
	ProvisionerID string
	ReasonCode    int
	Reason        string
	RevokedAt     time.Time
	ExpiresAt     time.Time
	TokenID       string
	MTLS          bool
	ACME          bool
}

// CertificateRevocationListInfo contains a CRL in DER format and associated
// metadata to allow a decision on whether to regenerate the CRL or not easier
type CertificateRevocationListInfo struct {
	Number    int64
	ExpiresAt time.Time
	DER       []byte
}

// IsRevoked returns whether or not a certificate with the given identifier
// has been revoked.
// In the case of an X509 Certificate the `id` should be the Serial Number of
// the Certificate.
func (db *DB) IsRevoked(sn string) (bool, error) {
	// If the DB is nil then act as pass through.
	if db == nil {
		return false, nil
	}

	// If the error is `Not Found` then the certificate has not been revoked.
	// Any other error should be propagated to the caller.
	if _, err := db.Get(revokedCertsTable, []byte(sn)); err != nil {
		if nosql.IsErrNotFound(err) {
			return false, nil
		}
		return false, errors.Wrap(err, "error checking revocation bucket")
	}

	// This certificate has been revoked.
	return true, nil
}

// IsSSHRevoked returns whether or not a certificate with the given identifier
// has been revoked.
// In the case of an X509 Certificate the `id` should be the Serial Number of
// the Certificate.
func (db *DB) IsSSHRevoked(sn string) (bool, error) {
	// If the DB is nil then act as pass through.
	if db == nil {
		return false, nil
	}

	// If the error is `Not Found` then the certificate has not been revoked.
	// Any other error should be propagated to the caller.
	if _, err := db.Get(revokedSSHCertsTable, []byte(sn)); err != nil {
		if nosql.IsErrNotFound(err) {
			return false, nil
		}
		return false, errors.Wrap(err, "error checking revocation bucket")
	}

	// This certificate has been revoked.
	return true, nil
}

// Revoke adds a certificate to the revocation table.
func (db *DB) Revoke(rci *RevokedCertificateInfo) error {
	rcib, err := json.Marshal(rci)
	if err != nil {
		return errors.Wrap(err, "error marshaling revoked certificate info")
	}

	_, swapped, err := db.CmpAndSwap(revokedCertsTable, []byte(rci.Serial), nil, rcib)
	switch {
	case err != nil:
		return errors.Wrap(err, "error AuthDB CmpAndSwap")
	case !swapped:
		return ErrAlreadyExists
	default:
		return nil
	}
}

// RevokeSSH adds a SSH certificate to the revocation table.
func (db *DB) RevokeSSH(rci *RevokedCertificateInfo) error {
	rcib, err := json.Marshal(rci)
	if err != nil {
		return errors.Wrap(err, "error marshaling revoked certificate info")
	}

	_, swapped, err := db.CmpAndSwap(revokedSSHCertsTable, []byte(rci.Serial), nil, rcib)
	switch {
	case err != nil:
		return errors.Wrap(err, "error AuthDB CmpAndSwap")
	case !swapped:
		return ErrAlreadyExists
	default:
		return nil
	}
}

// GetRevokedCertificates gets a list of all revoked certificates.
func (db *DB) GetRevokedCertificates() (*[]RevokedCertificateInfo, error) {
	entries, err := db.List(revokedCertsTable)
	if err != nil {
		return nil, err
	}
	var revokedCerts []RevokedCertificateInfo
	now := time.Now().Truncate(time.Second)

	for _, e := range entries {
		var data RevokedCertificateInfo
		if err := json.Unmarshal(e.Value, &data); err != nil {
			return nil, err
		}

		if !data.ExpiresAt.IsZero() && data.ExpiresAt.After(now) {
			revokedCerts = append(revokedCerts, data)
		} else if data.ExpiresAt.IsZero() {
			cert, err := db.GetCertificate(data.Serial)
			if err != nil {
				revokedCerts = append(revokedCerts, data) // a revoked certificate may not be in the database,
				// so its expiry date is undiscoverable and will need
				// to be added to the crl always
				continue
			}

			if cert.NotAfter.After(now) {
				revokedCerts = append(revokedCerts, data)
			}
		}

	}
	return &revokedCerts, nil
}

// StoreCRL stores a CRL in the DB
func (db *DB) StoreCRL(crlInfo *CertificateRevocationListInfo) error {

	crlInfoBytes, err := json.Marshal(crlInfo)
	if err != nil {
		return errors.Wrap(err, "json Marshal error")
	}

	if err := db.Set(crlTable, crlKey, crlInfoBytes); err != nil {
		return errors.Wrap(err, "database Set error")
	}
	return nil
}

// GetCRL gets the existing CRL from the database
func (db *DB) GetCRL() (*CertificateRevocationListInfo, error) {
	crlInfoBytes, err := db.Get(crlTable, crlKey)

	if database.IsErrNotFound(err) {
		return nil, nil
	}

	if err != nil {
		return nil, errors.Wrap(err, "database Get error")
	}

	var crlInfo CertificateRevocationListInfo
	err = json.Unmarshal(crlInfoBytes, &crlInfo)
	if err != nil {
		return nil, errors.Wrap(err, "json Unmarshal error")
	}
	return &crlInfo, err
}

// GetCertificate retrieves a certificate by the serial number.
func (db *DB) GetCertificate(serialNumber string) (*x509.Certificate, error) {
	asn1Data, err := db.Get(certsTable, []byte(serialNumber))
	if err != nil {
		return nil, errors.Wrap(err, "database Get error")
	}
	cert, err := x509.ParseCertificate(asn1Data)
	if err != nil {
		return nil, errors.Wrapf(err, "error parsing certificate with serial number %s", serialNumber)
	}
	return cert, nil
}

// GetCertificateData returns the data stored for a provisioner
func (db *DB) GetCertificateData(serialNumber string) (*CertificateData, error) {
	b, err := db.Get(certsDataTable, []byte(serialNumber))
	if err != nil {
		return nil, errors.Wrap(err, "database Get error")
	}
	var data CertificateData
	if err := json.Unmarshal(b, &data); err != nil {
		return nil, errors.Wrap(err, "error unmarshaling json")
	}
	return &data, nil
}

// StoreCertificate stores a certificate PEM.
func (db *DB) StoreCertificate(crt *x509.Certificate) error {
	if err := db.Set(certsTable, []byte(crt.SerialNumber.String()), crt.Raw); err != nil {
		return errors.Wrap(err, "database Set error")
	}
	return nil
}

// CertificateData is the JSON representation of the data stored in
// x509_certs_data table.
type CertificateData struct {
	Provisioner *ProvisionerData `json:"provisioner,omitempty"`
}

// ProvisionerData is the JSON representation of the provisioner stored in the
// x509_certs_data table.
type ProvisionerData struct {
	ID   string `json:"id"`
	Name string `json:"name"`
	Type string `json:"type"`
}

// StoreCertificateChain stores the leaf certificate and the provisioner that
// authorized the certificate.
func (db *DB) StoreCertificateChain(p provisioner.Interface, chain ...*x509.Certificate) error {
	leaf := chain[0]
	serialNumber := []byte(leaf.SerialNumber.String())
	data := &CertificateData{}
	if p != nil {
		data.Provisioner = &ProvisionerData{
			ID:   p.GetID(),
			Name: p.GetName(),
			Type: p.GetType().String(),
		}
	}
	b, err := json.Marshal(data)
	if err != nil {
		return errors.Wrap(err, "error marshaling json")
	}
	// Add certificate and certificate data in one transaction.
	tx := new(database.Tx)
	tx.Set(certsTable, serialNumber, leaf.Raw)
	tx.Set(certsDataTable, serialNumber, b)
	if err := db.Update(tx); err != nil {
		return errors.Wrap(err, "database Update error")
	}
	return nil
}

// UseToken returns true if we were able to successfully store the token for
// for the first time, false otherwise.
func (db *DB) UseToken(id, tok string) (bool, error) {
	_, swapped, err := db.CmpAndSwap(usedOTTTable, []byte(id), nil, []byte(tok))
	if err != nil {
		return false, errors.Wrapf(err, "error storing used token %s/%s",
			string(usedOTTTable), id)
	}
	return swapped, nil
}

// IsSSHHost returns if a principal is present in the ssh hosts table.
func (db *DB) IsSSHHost(principal string) (bool, error) {
	if _, err := db.Get(sshHostsTable, []byte(strings.ToLower(principal))); err != nil {
		if database.IsErrNotFound(err) {
			return false, nil
		}
		return false, errors.Wrap(err, "database Get error")
	}
	return true, nil
}

type sshHostPrincipalData struct {
	Serial string
	Expiry uint64
}

// StoreSSHCertificate stores an SSH certificate.
func (db *DB) StoreSSHCertificate(crt *ssh.Certificate) error {
	serial := strconv.FormatUint(crt.Serial, 10)
	tx := new(database.Tx)
	tx.Set(sshCertsTable, []byte(serial), crt.Marshal())
	if crt.CertType == ssh.HostCert {
		for _, p := range crt.ValidPrincipals {
			hostPrincipalData, err := json.Marshal(sshHostPrincipalData{
				Serial: serial,
				Expiry: crt.ValidBefore,
			})
			if err != nil {
				return err
			}
			tx.Set(sshHostsTable, []byte(strings.ToLower(p)), []byte(serial))
			tx.Set(sshHostPrincipalsTable, []byte(strings.ToLower(p)), hostPrincipalData)
		}
	} else {
		for _, p := range crt.ValidPrincipals {
			tx.Set(sshUsersTable, []byte(strings.ToLower(p)), []byte(serial))
		}
	}
	if err := db.Update(tx); err != nil {
		return errors.Wrap(err, "database Update error")
	}
	return nil
}

// GetSSHHostPrincipals gets a list of all valid host principals.
func (db *DB) GetSSHHostPrincipals() ([]string, error) {
	entries, err := db.List(sshHostPrincipalsTable)
	if err != nil {
		return nil, err
	}
	var principals []string
	for _, e := range entries {
		var data sshHostPrincipalData
		if err := json.Unmarshal(e.Value, &data); err != nil {
			return nil, err
		}
		if time.Unix(int64(data.Expiry), 0).After(time.Now()) {
			principals = append(principals, string(e.Key))
		}
	}
	return principals, nil
}

// Shutdown sends a shutdown message to the database.
func (db *DB) Shutdown() error {
	if db.isUp {
		if err := db.Close(); err != nil {
			return errors.Wrap(err, "database shutdown error")
		}
		db.isUp = false
	}
	return nil
}

// MockAuthDB mocks the AuthDB interface. //
type MockAuthDB struct {
	Err                   error
	Ret1                  interface{}
	MIsRevoked            func(string) (bool, error)
	MIsSSHRevoked         func(string) (bool, error)
	MRevoke               func(rci *RevokedCertificateInfo) error
	MRevokeSSH            func(rci *RevokedCertificateInfo) error
	MGetCertificate       func(serialNumber string) (*x509.Certificate, error)
	MGetCertificateData   func(serialNumber string) (*CertificateData, error)
	MStoreCertificate     func(crt *x509.Certificate) error
	MUseToken             func(id, tok string) (bool, error)
	MIsSSHHost            func(principal string) (bool, error)
	MStoreSSHCertificate  func(crt *ssh.Certificate) error
	MGetSSHHostPrincipals func() ([]string, error)
	MShutdown             func() error
}

func (m *MockAuthDB) GetRevokedCertificates() (*[]RevokedCertificateInfo, error) {
	panic("implement me")
}

func (m *MockAuthDB) GetCRL() (*CertificateRevocationListInfo, error) {
	panic("implement me")
}

func (m *MockAuthDB) StoreCRL(info *CertificateRevocationListInfo) error {
	panic("implement me")
}

// IsRevoked mock.
func (m *MockAuthDB) IsRevoked(sn string) (bool, error) {
	if m.MIsRevoked != nil {
		return m.MIsRevoked(sn)
	}
	return m.Ret1.(bool), m.Err
}

// IsSSHRevoked mock.
func (m *MockAuthDB) IsSSHRevoked(sn string) (bool, error) {
	if m.MIsSSHRevoked != nil {
		return m.MIsSSHRevoked(sn)
	}
	return m.Ret1.(bool), m.Err
}

// UseToken mock.
func (m *MockAuthDB) UseToken(id, tok string) (bool, error) {
	if m.MUseToken != nil {
		return m.MUseToken(id, tok)
	}
	if m.Ret1 == nil {
		return false, m.Err
	}
	return m.Ret1.(bool), m.Err
}

// Revoke mock.
func (m *MockAuthDB) Revoke(rci *RevokedCertificateInfo) error {
	if m.MRevoke != nil {
		return m.MRevoke(rci)
	}
	return m.Err
}

// RevokeSSH mock.
func (m *MockAuthDB) RevokeSSH(rci *RevokedCertificateInfo) error {
	if m.MRevokeSSH != nil {
		return m.MRevokeSSH(rci)
	}
	return m.Err
}

// GetCertificate mock.
func (m *MockAuthDB) GetCertificate(serialNumber string) (*x509.Certificate, error) {
	if m.MGetCertificate != nil {
		return m.MGetCertificate(serialNumber)
	}
	return m.Ret1.(*x509.Certificate), m.Err
}

// GetCertificateData mock.
func (m *MockAuthDB) GetCertificateData(serialNumber string) (*CertificateData, error) {
	if m.MGetCertificateData != nil {
		return m.MGetCertificateData(serialNumber)
	}
	if cd, ok := m.Ret1.(*CertificateData); ok {
		return cd, m.Err
	}
	return nil, m.Err
}

// StoreCertificate mock.
func (m *MockAuthDB) StoreCertificate(crt *x509.Certificate) error {
	if m.MStoreCertificate != nil {
		return m.MStoreCertificate(crt)
	}
	return m.Err
}

// IsSSHHost mock.
func (m *MockAuthDB) IsSSHHost(principal string) (bool, error) {
	if m.MIsSSHHost != nil {
		return m.MIsSSHHost(principal)
	}
	return m.Ret1.(bool), m.Err
}

// StoreSSHCertificate mock.
func (m *MockAuthDB) StoreSSHCertificate(crt *ssh.Certificate) error {
	if m.MStoreSSHCertificate != nil {
		return m.MStoreSSHCertificate(crt)
	}
	return m.Err
}

// GetSSHHostPrincipals mock.
func (m *MockAuthDB) GetSSHHostPrincipals() ([]string, error) {
	if m.MGetSSHHostPrincipals != nil {
		return m.MGetSSHHostPrincipals()
	}
	return m.Ret1.([]string), m.Err
}

// Shutdown mock.
func (m *MockAuthDB) Shutdown() error {
	if m.MShutdown != nil {
		return m.MShutdown()
	}
	return m.Err
}

// MockNoSQLDB //
type MockNoSQLDB struct {
	Err          error
	Ret1, Ret2   interface{}
	MGet         func(bucket, key []byte) ([]byte, error)
	MSet         func(bucket, key, value []byte) error
	MOpen        func(dataSourceName string, opt ...database.Option) error
	MClose       func() error
	MCreateTable func(bucket []byte) error
	MDeleteTable func(bucket []byte) error
	MDel         func(bucket, key []byte) error
	MList        func(bucket []byte) ([]*database.Entry, error)
	MUpdate      func(tx *database.Tx) error
	MCmpAndSwap  func(bucket, key, old, newval []byte) ([]byte, bool, error)
}

// CmpAndSwap mock
func (m *MockNoSQLDB) CmpAndSwap(bucket, key, old, newval []byte) ([]byte, bool, error) {
	if m.MCmpAndSwap != nil {
		return m.MCmpAndSwap(bucket, key, old, newval)
	}
	if m.Ret1 == nil {
		return nil, false, m.Err
	}
	return m.Ret1.([]byte), m.Ret2.(bool), m.Err
}

// Get mock
func (m *MockNoSQLDB) Get(bucket, key []byte) ([]byte, error) {
	if m.MGet != nil {
		return m.MGet(bucket, key)
	}
	if m.Ret1 == nil {
		return nil, m.Err
	}
	return m.Ret1.([]byte), m.Err
}

// Set mock
func (m *MockNoSQLDB) Set(bucket, key, value []byte) error {
	if m.MSet != nil {
		return m.MSet(bucket, key, value)
	}
	return m.Err
}

// Open mock
func (m *MockNoSQLDB) Open(dataSourceName string, opt ...database.Option) error {
	if m.MOpen != nil {
		return m.MOpen(dataSourceName, opt...)
	}
	return m.Err
}

// Close mock
func (m *MockNoSQLDB) Close() error {
	if m.MClose != nil {
		return m.MClose()
	}
	return m.Err
}

// CreateTable mock
func (m *MockNoSQLDB) CreateTable(bucket []byte) error {
	if m.MCreateTable != nil {
		return m.MCreateTable(bucket)
	}
	return m.Err
}

// DeleteTable mock
func (m *MockNoSQLDB) DeleteTable(bucket []byte) error {
	if m.MDeleteTable != nil {
		return m.MDeleteTable(bucket)
	}
	return m.Err
}

// Del mock
func (m *MockNoSQLDB) Del(bucket, key []byte) error {
	if m.MDel != nil {
		return m.MDel(bucket, key)
	}
	return m.Err
}

// List mock
func (m *MockNoSQLDB) List(bucket []byte) ([]*database.Entry, error) {
	if m.MList != nil {
		return m.MList(bucket)
	}
	return m.Ret1.([]*database.Entry), m.Err
}

// Update mock
func (m *MockNoSQLDB) Update(tx *database.Tx) error {
	if m.MUpdate != nil {
		return m.MUpdate(tx)
	}
	return m.Err
}<|MERGE_RESOLUTION|>--- conflicted
+++ resolved
@@ -61,13 +61,6 @@
 	Shutdown() error
 }
 
-<<<<<<< HEAD
-// CertificateRevocationListDB is an interface to indicate whether the DB supports CRL generation
-type CertificateRevocationListDB interface {
-	GetRevokedCertificates() (*[]RevokedCertificateInfo, error)
-	GetCRL() (*CertificateRevocationListInfo, error)
-	StoreCRL(*CertificateRevocationListInfo) error
-=======
 type dbKey struct{}
 
 // NewContext adds the given authority database to the context.
@@ -96,7 +89,13 @@
 type CertificateStorer interface {
 	StoreCertificate(crt *x509.Certificate) error
 	StoreSSHCertificate(crt *ssh.Certificate) error
->>>>>>> ffe7c00a
+}
+
+// CertificateRevocationListDB is an interface to indicate whether the DB supports CRL generation
+type CertificateRevocationListDB interface {
+	GetRevokedCertificates() (*[]RevokedCertificateInfo, error)
+	GetCRL() (*CertificateRevocationListInfo, error)
+	StoreCRL(*CertificateRevocationListInfo) error
 }
 
 // DB is a wrapper over the nosql.DB interface.
@@ -125,11 +124,7 @@
 	tables := [][]byte{
 		revokedCertsTable, certsTable, usedOTTTable,
 		sshCertsTable, sshHostsTable, sshHostPrincipalsTable, sshUsersTable,
-<<<<<<< HEAD
-		revokedSSHCertsTable, crlTable,
-=======
-		revokedSSHCertsTable, certsDataTable,
->>>>>>> ffe7c00a
+		revokedSSHCertsTable, certsDataTable, crlTable,
 	}
 	for _, b := range tables {
 		if err := db.CreateTable(b); err != nil {
