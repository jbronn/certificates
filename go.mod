--- conflicted
+++ resolved
@@ -3,49 +3,6 @@
 go 1.16
 
 require (
-<<<<<<< HEAD
-        cloud.google.com/go v0.83.0
-        github.com/Azure/azure-sdk-for-go v58.0.0+incompatible
-        github.com/Azure/go-autorest/autorest v0.11.17
-        github.com/Azure/go-autorest/autorest/azure/auth v0.5.8
-        github.com/Azure/go-autorest/autorest/date v0.3.0
-        github.com/Azure/go-autorest/autorest/to v0.4.0 // indirect
-        github.com/Azure/go-autorest/autorest/validation v0.3.1 // indirect
-        github.com/Masterminds/sprig/v3 v3.2.2
-        github.com/ThalesIgnite/crypto11 v1.2.4
-        github.com/aws/aws-sdk-go v1.30.29
-        github.com/dgraph-io/ristretto v0.0.4-0.20200906165740-41ebdbffecfd // indirect
-        github.com/go-chi/chi v4.0.2+incompatible
-        github.com/go-kit/kit v0.10.0 // indirect
-        github.com/go-piv/piv-go v1.7.0
-        github.com/golang/mock v1.6.0
-        github.com/google/go-cmp v0.5.6
-        github.com/google/uuid v1.3.0
-        github.com/googleapis/gax-go/v2 v2.0.5
-        github.com/mattn/go-colorable v0.1.8 // indirect
-        github.com/mattn/go-isatty v0.0.13 // indirect
-        github.com/micromdm/scep/v2 v2.1.0
-        github.com/newrelic/go-agent v2.15.0+incompatible
-        github.com/pkg/errors v0.9.1
-        github.com/rs/xid v1.2.1
-        github.com/sirupsen/logrus v1.8.1
-        github.com/slackhq/nebula v1.5.2
-        github.com/smallstep/assert v0.0.0-20200723003110-82e2b9b3b262
-        github.com/smallstep/nosql v0.3.9
-        github.com/urfave/cli v1.22.4
-        go.mozilla.org/pkcs7 v0.0.0-20210826202110-33d05740a352
-        go.step.sm/cli-utils v0.7.0
-        go.step.sm/crypto v0.15.0
-        go.step.sm/linkedca v0.9.2
-        golang.org/x/crypto v0.0.0-20211215153901-e495a2d5b3d3
-        golang.org/x/net v0.0.0-20220114011407-0dd24b26b47d
-        golang.org/x/sys v0.0.0-20220114195835-da31bd327af9 // indirect
-        google.golang.org/api v0.47.0
-        google.golang.org/genproto v0.0.0-20220118154757-00ab72f36ad5
-        google.golang.org/grpc v1.43.0
-        google.golang.org/protobuf v1.27.1
-        gopkg.in/square/go-jose.v2 v2.6.0
-=======
 	cloud.google.com/go v0.100.2
 	cloud.google.com/go/kms v1.4.0
 	cloud.google.com/go/security v1.3.0
@@ -102,7 +59,6 @@
 	google.golang.org/protobuf v1.28.0
 	gopkg.in/square/go-jose.v2 v2.6.0
 	gopkg.in/yaml.v3 v3.0.0 // indirect
->>>>>>> ffe7c00a
 )
 
 replace (
